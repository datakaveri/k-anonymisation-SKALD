# SKALD

<<<<<<< HEAD
**ChunKanon** is a scalable, chunk-wise **K-anonymization** tool based on the **Optimal Lattice Anonymization (OLA)** algorithm. It is designed to handle large datasets by processing them in manageable chunks, ensuring data privacy while maintaining utility.
=======
**SKALD** is a scalable, chunk-wise **K-anonymization** tool based on the **Optimal Lattice Anonymization (OLA)** algorithm. It is designed to handle large datasets by processing them in manageable chunks, ensuring data privacy while maintaining utility.
>>>>>>> 516c8db7

---

## ✨ Features

- ✅ Chunk-wise `k`-anonymization using the Optimal Lattice Anonymization (OLA) method  
- 🔢 Supports **numerical** and **categorical** quasi-identifiers  
<<<<<<< HEAD
- 📦 Efficient **PIN code encoding** for high-cardinality attributes  
=======
- 📦 Efficient **encoding** for sparse numerical attributes  
>>>>>>> 516c8db7
- 🔁 **Decoding** of generalized encoded values for interpretability  
- 📊 Global histogram merging for optimal bin width selection  
- 🚫 Suppression mechanism to meet `k`-anonymity without distorting data excessively  
- 🧱 Clean architecture separating core logic, generalization, and utilities  
- ⚙️ Fully configurable via a `YAML` file  
- 📁 Logging support and reproducible output structure  

---

## 📦 Installation

```bash
git clone https://github.com/your-username/k-anonymisation-SKALD.git
cd k-anonymisation-SKALD
pip install -r requirements.txt
````

> Python 3.8+ is required. Dependencies are listed in `requirements.txt`.

---

## 🚀 Usage

<<<<<<< HEAD
Run ChunKanon via the command line:

```bash
chunkanon --k 500 --chunks 100 --chunk-dir datachunks
```

### CLI Arguments

| Argument      | Description                                |
| ------------- | ------------------------------------------ |
| `--k`         | Desired k-anonymity level (e.g., 500)      |
| `--chunks`    | Number of chunks to process (e.g., 100)    |
| `--chunk-dir` | Directory containing the dataset chunks    |
| `--config`    | (Optional) Path to custom YAML config file |

---

## ⚙️ Configuration (`config.yaml`)

```yaml
k: 500
number_of_chunks: 100
chunk_directory: datachunks
output_path: generalized_chunk.csv
log_file: log.txt
save_output: true

quasi_identifiers:
  numerical:
    - column: Age
      encode: false
    - column: PIN Code
      encode: true
  categorical:
    - Blood Group
    - Profession

suppression_limit: 0.01
max_number_of_eq_classes: 15000000
bin_width_multiplication_factor:
  Age: 1.5
  PIN Code: 2

hardcoded_min_max:
  Age: [0, 100]
```

---

## 🧪 Example Workflow

1. Prepare your chunked dataset (e.g., `datachunks/KanonMedicalData_chunk1.csv`, ..., `chunk100.csv`)
2. Define your QI attributes in `config.yaml`
3. Run ChunKanon:

```bash
=======
Run SKALD via the command line:

```bash
chunkanon --k 500 --chunks 100 --chunk-dir datachunks
```

### CLI Arguments

| Argument      | Description                                |
| ------------- | ------------------------------------------ |
| `--k`         | Desired k-anonymity level (e.g., 500)      |
| `--chunks`    | Number of chunks to process (e.g., 100)    |
| `--chunk-dir` | Directory containing the dataset chunks    |
| `--config`    | (Optional) Path to custom YAML config file |

---

## ⚙️ Configuration (`config.yaml`)

```yaml
k: 500
number_of_chunks: 100
chunk_directory: datachunks
output_path: generalized_chunk.csv
log_file: log.txt
save_output: true

quasi_identifiers:
  numerical:
    - column: Age
      encode: false
    - column: PIN Code
      encode: true
  categorical:
    - Blood Group
    - Profession

suppression_limit: 0.01
max_number_of_eq_classes: 15000000
bin_width_multiplication_factor:
  Age: 1.5
  PIN Code: 2

hardcoded_min_max:
  Age: [0, 100]
```

---

## 🧪 Example Workflow

1. Prepare your chunked dataset (e.g., `datachunks/KanonMedicalData_chunk1.csv`, ..., `chunk100.csv`)
2. Define your QI attributes in `config.yaml`
3. Run SKALD:

```bash
>>>>>>> 516c8db7
chunkanon --config config.yaml
```

### Output Includes

* `generalized_chunk.csv`: Anonymized first chunk
* `encodings/`: Directory with JSON encoding maps
* `log.txt`: Logs and bin width info
* Console logs: Runtime and generalization details

---

## 📂 Folder Structure

```
k-anonymisation-SKALD/
├── chunkanon/
│   ├── core.py
│   ├── generalization_ri.py
│   ├── generalization_rf.py
│   ├── quasi_identifier.py
│   ├── utils.py
│   └── ...
├── encodings/
├── datachunks/
├── generalized_chunk.csv
├── config.yaml
├── cli.py
├── README.md
└── requirements.txt
```

---

## 🧠 How It Works

1. **Chunk Encoding**: High-cardinality QIs like PIN codes are encoded and stored in JSON format.
2. **OLA Phase 1**: Builds a lattice of bin widths to meet equivalence class constraints.
3. **OLA Phase 2**: Refines bin widths using global histograms from all chunks.
4. **Generalization**: Applies finalized bin widths to generalize the first chunk.

<<<<<<< HEAD
=======

>>>>>>> 516c8db7
---

## 📜 License

MIT License. See the [LICENSE](LICENSE) file for details.

---

## 👨‍💻 Authors

<<<<<<< HEAD
* **Kailash B G** — Core Developer
=======
* **Kailash** — Core Developer

>>>>>>> 516c8db7

---

## 📣 Acknowledgements

* Based on the principles of the OLA (Optimal Lattice Anonymization) algorithm.
* Uses `pandas`, `numpy`, `PyYAML`, and standard Python libraries.
<<<<<<< HEAD
=======


>>>>>>> 516c8db7
<|MERGE_RESOLUTION|>--- conflicted
+++ resolved
@@ -1,10 +1,6 @@
 # SKALD
 
-<<<<<<< HEAD
-**ChunKanon** is a scalable, chunk-wise **K-anonymization** tool based on the **Optimal Lattice Anonymization (OLA)** algorithm. It is designed to handle large datasets by processing them in manageable chunks, ensuring data privacy while maintaining utility.
-=======
 **SKALD** is a scalable, chunk-wise **K-anonymization** tool based on the **Optimal Lattice Anonymization (OLA)** algorithm. It is designed to handle large datasets by processing them in manageable chunks, ensuring data privacy while maintaining utility.
->>>>>>> 516c8db7
 
 ---
 
@@ -12,11 +8,7 @@
 
 - ✅ Chunk-wise `k`-anonymization using the Optimal Lattice Anonymization (OLA) method  
 - 🔢 Supports **numerical** and **categorical** quasi-identifiers  
-<<<<<<< HEAD
-- 📦 Efficient **PIN code encoding** for high-cardinality attributes  
-=======
 - 📦 Efficient **encoding** for sparse numerical attributes  
->>>>>>> 516c8db7
 - 🔁 **Decoding** of generalized encoded values for interpretability  
 - 📊 Global histogram merging for optimal bin width selection  
 - 🚫 Suppression mechanism to meet `k`-anonymity without distorting data excessively  
@@ -40,64 +32,6 @@
 
 ## 🚀 Usage
 
-<<<<<<< HEAD
-Run ChunKanon via the command line:
-
-```bash
-chunkanon --k 500 --chunks 100 --chunk-dir datachunks
-```
-
-### CLI Arguments
-
-| Argument      | Description                                |
-| ------------- | ------------------------------------------ |
-| `--k`         | Desired k-anonymity level (e.g., 500)      |
-| `--chunks`    | Number of chunks to process (e.g., 100)    |
-| `--chunk-dir` | Directory containing the dataset chunks    |
-| `--config`    | (Optional) Path to custom YAML config file |
-
----
-
-## ⚙️ Configuration (`config.yaml`)
-
-```yaml
-k: 500
-number_of_chunks: 100
-chunk_directory: datachunks
-output_path: generalized_chunk.csv
-log_file: log.txt
-save_output: true
-
-quasi_identifiers:
-  numerical:
-    - column: Age
-      encode: false
-    - column: PIN Code
-      encode: true
-  categorical:
-    - Blood Group
-    - Profession
-
-suppression_limit: 0.01
-max_number_of_eq_classes: 15000000
-bin_width_multiplication_factor:
-  Age: 1.5
-  PIN Code: 2
-
-hardcoded_min_max:
-  Age: [0, 100]
-```
-
----
-
-## 🧪 Example Workflow
-
-1. Prepare your chunked dataset (e.g., `datachunks/KanonMedicalData_chunk1.csv`, ..., `chunk100.csv`)
-2. Define your QI attributes in `config.yaml`
-3. Run ChunKanon:
-
-```bash
-=======
 Run SKALD via the command line:
 
 ```bash
@@ -154,7 +88,6 @@
 3. Run SKALD:
 
 ```bash
->>>>>>> 516c8db7
 chunkanon --config config.yaml
 ```
 
@@ -196,10 +129,7 @@
 3. **OLA Phase 2**: Refines bin widths using global histograms from all chunks.
 4. **Generalization**: Applies finalized bin widths to generalize the first chunk.
 
-<<<<<<< HEAD
-=======
 
->>>>>>> 516c8db7
 ---
 
 ## 📜 License
@@ -210,12 +140,8 @@
 
 ## 👨‍💻 Authors
 
-<<<<<<< HEAD
-* **Kailash B G** — Core Developer
-=======
 * **Kailash** — Core Developer
 
->>>>>>> 516c8db7
 
 ---
 
@@ -223,8 +149,5 @@
 
 * Based on the principles of the OLA (Optimal Lattice Anonymization) algorithm.
 * Uses `pandas`, `numpy`, `PyYAML`, and standard Python libraries.
-<<<<<<< HEAD
-=======
 
 
->>>>>>> 516c8db7
